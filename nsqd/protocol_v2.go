--- conflicted
+++ resolved
@@ -279,11 +279,7 @@
 			flusherChan = nil
 			// force flush
 			client.writeLock.Lock() //client.writeLock是个读写锁
-<<<<<<< HEAD
-			err = client.Flush()    // 强制下刷缓冲区
-=======
-			err = client.Flush() // 强制下刷缓冲区。强烈注意bufio.Writer仅在缓存充满或者显式调用Flush方法时处理(发送)数据，即其write函数只是在填写缓冲区而已。
->>>>>>> e2c6dcd1
+			err = client.Flush()    // 强制下刷缓冲区。强烈注意bufio.Writer仅在缓存充满或者显式调用Flush方法时处理(发送)数据，即其write函数只是在填写缓冲区而已。
 			client.writeLock.Unlock()
 			if err != nil {
 				goto exit //当for 和 select结合使用时，break语言是无法跳出for之外的，因此若要break出来，这里需要加一个标签，使用goto， 或者break 到具体的位置。
@@ -315,13 +311,8 @@
 			flushed = true
 			// 客户端处理消息的能力发生了变化会触发此处解除阻塞，比如客户端刚消费了某个消息
 		case <-client.ReadyStateChan: //消费者独有。这个case下面没有什么要处理的，目的就是解除阻塞，进行下一轮for循环重新执行一下上面的if语句。
-<<<<<<< HEAD
-		case subChannel = <-subEventChan: //表示只要有订阅，这个client的messagepump就不再接受其他订阅者,此处想当于关闭此case。subChannel在下面被用到，subChannel就是订阅的Chnanel,Client需要发送一个SUB请求来订阅Channel
-			// 将 subEventChan 重置为nil，原因表示之后不能从此通道中接收到消息
-=======
 		case subChannel = <-subEventChan: //消费者独有。subChannel在下面被用到，subChannel就是订阅Chnanel,Client需要发送一个SUB请求来订阅Channel
 			// 将 subEventChan 重置为nil，原因表示一个消费者订阅了一个channel后就，以后就一致监视这个channel,所以这个case只在订阅的时候被使用一次。
->>>>>>> e2c6dcd1
 			// 而置为nil的原因是，在SUB命令请求方法中第一行即为检查此客户端是否处于 stateInit 状态，
 			// 而调用 SUB 了之后，状态变为 stateSubscribed
 			subEventChan = nil //表示再也不能被触发，除非有新的订阅，但是subChannel不为nil
